--- conflicted
+++ resolved
@@ -27,13 +27,10 @@
 		MaxSize:                 Flags.MaxSize,
 		BasePath:                Flags.Basepath,
 		RespectForwardedHeaders: Flags.BehindProxy,
-<<<<<<< HEAD
 		EnableTusV2:             Flags.TusV2,
-=======
 		DisableDownload:         Flags.DisableDownload,
 		DisableTermination:      Flags.DisableTermination,
 		DisableCors:             Flags.DisableCors,
->>>>>>> b4ffdf43
 		StoreComposer:           Composer,
 		NotifyCompleteUploads:   true,
 		NotifyTerminatedUploads: true,
